<script lang="ts">
  import { run } from 'svelte/legacy';

  import { profiles } from '$lib/settings';
  import { miscSettings, updateMiscSetting } from '$lib/settings/misc';

  import {
    promptConfirmation,
    showSnackbar,
    accessTokenStore,
    tokenClientStore,
    signIn,
    logout,
    syncReadProgress,
    READER_FOLDER,
    CLIENT_ID,
    API_KEY
  } from '$lib/util';
  import { unifiedCloudManager } from '$lib/util/sync/unified-cloud-manager';
  import { backupQueue } from '$lib/util/backup-queue';
  import { driveState, tokenManager } from '$lib/util/google-drive';
  import type { DriveState } from '$lib/util/google-drive';
  import { progressTrackerStore } from '$lib/util/progress-tracker';
  import { get } from 'svelte/store';
  import { Badge, Button, Radio, Toggle, Spinner } from 'flowbite-svelte';
  import { onMount } from 'svelte';
  import { GoogleSolid } from 'flowbite-svelte-icons';
  import { catalog } from '$lib/catalog';
  import type { VolumeMetadata } from '$lib/types';

  // Import multi-provider sync
  import { providerManager, megaProvider, webdavProvider, googleDriveProvider } from '$lib/util/sync';
  import { queueVolumesFromCloudFiles } from '$lib/util/download-queue';
  import { unifiedSyncService } from '$lib/util/sync/unified-sync-service';

  // Get store references for auto-subscription
  const providerStatusStore = providerManager.status;

  // Use Svelte's derived runes for automatic store subscriptions
  let accessToken = $derived($accessTokenStore);
  // Note: readerFolderId, volumeDataId, profilesId removed - legacy Drive-specific stores (now use unified provider system)
  let tokenClient = $derived($tokenClientStore);
  let state = $derived($driveState);

  // Reactive provider authentication checks - now using provider manager for all providers
  // Use derived to reactively compute auth states from the status store
  let googleDriveAuth = $derived($providerStatusStore.providers['google-drive']?.isAuthenticated || false);
  let megaAuth = $derived($providerStatusStore.providers['mega']?.isAuthenticated || false);
  let webdavAuth = $derived($providerStatusStore.providers['webdav']?.isAuthenticated || false);
  let hasAnyProvider = $derived($providerStatusStore.hasAnyAuthenticated);

  // Check if providers are configured (even if not currently connected)
  let googleDriveConfigured = $derived($providerStatusStore.providers['google-drive']?.hasStoredCredentials || false);
  let megaConfigured = $derived($providerStatusStore.providers['mega']?.hasStoredCredentials || false);
  let webdavConfigured = $derived($providerStatusStore.providers['webdav']?.hasStoredCredentials || false);

  // Determine current connected provider
  let currentProvider = $derived(
    googleDriveAuth ? 'google-drive' :
    megaAuth ? 'mega' :
    webdavAuth ? 'webdav' :
    null
  );

  // Provider display names
  const providerNames = {
    'google-drive': 'Google Drive',
    'mega': 'MEGA Cloud Storage',
    'webdav': 'WebDAV Server'
  };

  // Provider info
  const providerInfo = {
    'google-drive': {
      items: [
        '15GB free storage',
        'Seamless Google account integration',
        'File picker for easy selection',
        'Auto re-authentication support'
      ]
    },
    'mega': {
      items: [
        '20GB free storage',
        'End-to-end encryption',
        'Persistent login (no re-authentication needed)'
      ]
    },
    'webdav': {
      items: [
        'Compatible with Nextcloud, ownCloud, and NAS devices',
        'Persistent login (no re-authentication needed)',
        'Self-hosted and private'
      ]
    }
  };

  // Google Drive login state
  let googleDriveLoading = $state(false);

  // MEGA login state
  let megaEmail = $state('');
  let megaPassword = $state('');
  let megaLoading = $state(false);

  // WebDAV login state
  let webdavUrl = $state('');
  let webdavUsername = $state('');
  let webdavPassword = $state('');
  let webdavLoading = $state(false);

  // Use constants from the google-drive utility
  const type = 'application/json';

  // Error handler for Google Drive operations
  function handleDriveError(error: unknown, context: string): void {
    console.error(`Google Drive error (${context}):`, error);
    const message = error instanceof Error ? error.message : 'Unknown error';
    showSnackbar(`Failed ${context}: ${message}`);
  }

  // Function to clear service worker cache for Google Drive downloads
  async function clearServiceWorkerCache() {
    if ('caches' in window) {
      try {
        console.log('Clearing service worker cache for Google Drive downloads...');
        
        // Get all cache keys
        const cacheKeys = await caches.keys();
        console.log('Found caches:', cacheKeys);
        
        for (const cacheName of cacheKeys) {
          const cache = await caches.open(cacheName);
          
          // Get all cache entries
          const requests = await cache.keys();
          console.log(`Cache ${cacheName} has ${requests.length} entries`);
          
          // Filter for Google Drive API requests
          const driveRequests = requests.filter(request => 
            request.url.includes('googleapis.com/drive') || 
            request.url.includes('alt=media')
          );
          
          console.log(`Found ${driveRequests.length} Google Drive API requests in cache ${cacheName}`);
          
          // Delete each Google Drive API request from the cache
          for (const request of driveRequests) {
            console.log(`Deleting cached request: ${request.url}`);
            await cache.delete(request);
          }
        }
        
        console.log('Service worker cache cleared for Google Drive downloads');
      } catch (error) {
        console.error('Error clearing service worker cache:', error);
      }
    }
  }

  async function createPicker() {
    try {
      // Use provider's file picker - it handles all the Drive-specific logic
      const pickedFiles = await googleDriveProvider.showFilePicker();

      if (pickedFiles.length === 0) {
        return; // User cancelled or no files selected
      }

      // Fetch full metadata from Drive API
      const cloudFiles = await googleDriveProvider.getCloudFileMetadata(pickedFiles);

      // Queue volumes for download via the unified queue system
      queueVolumesFromCloudFiles(cloudFiles);

      showSnackbar(`Queued ${cloudFiles.length} file${cloudFiles.length === 1 ? '' : 's'} for download`);
    } catch (error) {
      handleDriveError(error, 'selecting files');
    }
  }


  let isSyncingProfiles = $state(false);

  async function syncProfiles() {
    const provider = providerManager.getActiveProvider();
    if (!provider) {
      showSnackbar('No cloud provider connected');
      return;
    }

    isSyncingProfiles = true;
    try {
      // Sync profiles using smart merge logic
      await unifiedSyncService.syncProvider(provider, { syncProfiles: true, silent: false });
      showSnackbar('Profiles synced');
    } catch (error) {
      console.error('Profile sync error:', error);
      const message = error instanceof Error ? error.message : 'Unknown error';
      showSnackbar(`Sync failed: ${message}`);
    } finally {
      isSyncingProfiles = false;
    }
  }

  // For backward compatibility with the button in the cloud page
  async function performSync() {
    await syncReadProgress();
  }

  /**
   * Common post-login handler for all providers
   * Automatically syncs progress after successful login
   */
  async function handlePostLogin() {
    try {
      await performSync();
    } catch (error) {
      // Silently catch sync errors - don't block successful login
      console.error('Post-login sync failed:', error);
    }
  }

  onMount(() => {
    // Clear service worker cache for Google Drive downloads
    // This is cloud-page-specific and not part of global init
    clearServiceWorkerCache();
  });

  // Google Drive handlers
  async function handleGoogleDriveLogin() {
    googleDriveLoading = true;
    try {
      // Trigger OAuth flow (initialize and show OAuth popup)
      await signIn();

      // Hide spinner once popup appears - user is now interacting with Google's dialog
      googleDriveLoading = false;

      // Wait for authentication to complete by watching the accessToken store
      await new Promise<void>((resolve, reject) => {
        let unsubscribe: (() => void) | undefined;

        const timeout = setTimeout(() => {
          unsubscribe?.(); // Clean up subscription on timeout
          reject(new Error('Login timeout'));
        }, 90000); // 90 second timeout for OAuth popup

        unsubscribe = accessTokenStore.subscribe(token => {
          if (token) {
            clearTimeout(timeout);
            unsubscribe?.(); // Use optional chaining in case callback fires immediately
            resolve();
          }
        });
      });

      // Set as current provider (auto-logs out any other provider)
      const provider = providerManager.getProviderInstance('google-drive');
      if (provider) {
        await providerManager.setCurrentProvider(provider);
      }

      // After successful login, populate unified cache for placeholders
      showSnackbar('Connected to Google Drive - loading cloud data...');
      await unifiedCloudManager.fetchAllCloudVolumes();
      showSnackbar('Google Drive connected');

      // Automatically sync after login
      await handlePostLogin();
    } catch (error) {
      const message = error instanceof Error ? error.message : 'Login failed';
      showSnackbar(message);
    } finally {
      googleDriveLoading = false;
    }
  }

  // MEGA handlers
  async function handleMegaLogin() {
    megaLoading = true;
    try {
      await megaProvider.login({ email: megaEmail, password: megaPassword });

      // Set as current provider (auto-logs out any other provider)
      await providerManager.setCurrentProvider(megaProvider);

      // Populate unified cache for rest of app to use
      showSnackbar('Connected to MEGA - loading cloud data...');
      await unifiedCloudManager.fetchAllCloudVolumes();
      showSnackbar('MEGA connected');

      // Clear form and trigger reactivity
      megaEmail = '';
      megaPassword = '';

      // Automatically sync after login
      await handlePostLogin();
    } catch (error) {
      const message = error instanceof Error ? error.message : 'Unknown error';
      showSnackbar(message);
    } finally {
      megaLoading = false;
    }
  }

  // Unified logout handler
  async function handleLogout() {
    if (currentProvider === 'google-drive') {
      await logout();
    } else if (currentProvider === 'mega') {
      await handleMegaLogout();
    } else if (currentProvider === 'webdav') {
      await handleWebDAVLogout();
    }
  }

  async function handleMegaLogout() {
    await megaProvider.logout();
    megaEmail = '';
    megaPassword = '';
    unifiedCloudManager.clearCache();
    providerManager.updateStatus();
    showSnackbar('Logged out of MEGA');
  }

  async function handleProviderSync() {
    try {
      // Use unified sync service - handles merge logic, deletion tracking, and tombstone purging
      await unifiedCloudManager.syncProgress();
      showSnackbar('Synced read progress');
    } catch (error) {
      const message = error instanceof Error ? error.message : 'Unknown error';
      showSnackbar(`Sync failed: ${message}`);
    }
  }

  // WebDAV handlers
  async function handleWebDAVLogin() {
    webdavLoading = true;
    try {
      await webdavProvider.login({
        serverUrl: webdavUrl,
        username: webdavUsername,
        password: webdavPassword
      });

      // Set as current provider (auto-logs out any other provider)
      await providerManager.setCurrentProvider(webdavProvider);

      // Populate unified cache for rest of app to use
      showSnackbar('Connected to WebDAV - loading cloud data...');
      await unifiedCloudManager.fetchAllCloudVolumes();
      showSnackbar('WebDAV connected');

      // Clear form and trigger reactivity
      webdavUrl = '';
      webdavUsername = '';
      webdavPassword = '';

      // Automatically sync after login
      await handlePostLogin();
    } catch (error) {
      const message = error instanceof Error ? error.message : 'Unknown error';
      showSnackbar(message);
    } finally {
      webdavLoading = false;
    }
  }

  async function handleWebDAVLogout() {
    await webdavProvider.logout();
    webdavUrl = '';
    webdavUsername = '';
    webdavPassword = '';
    unifiedCloudManager.clearCache();
    providerManager.updateStatus();
    showSnackbar('Logged out of WebDAV');
  }

  // Browser detection and settings URL generation
  function getBrowserInfo() {
    const ua = navigator.userAgent;
    const isChrome = /Chrome/.test(ua) && /Google Inc/.test(navigator.vendor);
    const isEdge = /Edg/.test(ua);
    const isFirefox = /Firefox/.test(ua);
    const isSafari = /Safari/.test(ua) && !/Chrome/.test(ua);

    // Get current site URL for settings
    const siteUrl = encodeURIComponent(window.location.origin);

    if (isEdge) {
      return {
        name: 'Edge',
        settingsUrl: `edge://settings/content/siteDetails?site=${siteUrl}`,
        instructions: [
          'Click the link below to copy the Edge settings URL',
          'Paste it into your address bar and press Enter',
          'Toggle "Pop-ups and redirects" to "Allow"',
          'Return here and click the test button to verify'
        ]
      };
    } else if (isChrome) {
      return {
        name: 'Chrome',
        settingsUrl: `chrome://settings/content/siteDetails?site=${siteUrl}`,
        instructions: [
          'Click the link below to copy the Chrome settings URL',
          'Paste it into your address bar and press Enter',
          'Toggle "Pop-ups and redirects" to "Allow"',
          'Return here and click the test button to verify'
        ]
      };
    } else if (isFirefox) {
      return {
        name: 'Firefox',
        settingsUrl: 'about:preferences#privacy',
        instructions: [
          'Click the permissions icon (🔒) in the address bar',
          'Find "Open pop-up windows" and change to "Allow"',
          'Or: Settings → Privacy & Security → Permissions → Pop-ups → Exceptions'
        ]
      };
    } else if (isSafari) {
      return {
        name: 'Safari',
        settingsUrl: null,
        instructions: [
          'Safari → Settings → Websites → Pop-up Windows',
          'Find this website in the list',
          'Change setting to "Allow"'
        ]
      };
    } else {
      return {
        name: 'Unknown',
        settingsUrl: null,
        instructions: [
          'Click the popup blocked icon in your address bar',
          'Select "Always allow popups from this site"',
          'Click the test button below to verify it works'
        ]
      };
    }
  }

  let browserInfo = $derived(getBrowserInfo());

  async function backupAllSeries() {
    // Get default provider
    const provider = unifiedCloudManager.getDefaultProvider();
    if (!provider) {
      showSnackbar('Please connect to a cloud storage provider first');
      return;
    }

    // Get all volumes from catalog
    const allVolumes: VolumeMetadata[] = [];
    for (const series of $catalog) {
      allVolumes.push(...series.volumes);
    }

    if (allVolumes.length === 0) {
      showSnackbar('No volumes to backup');
      return;
    }

    // Filter out already backed up volumes
    const volumesToBackup = allVolumes.filter(vol =>
      !unifiedCloudManager.existsInCloud(vol.series_title, vol.volume_title)
    );

    const skippedCount = allVolumes.length - volumesToBackup.length;

    if (volumesToBackup.length === 0) {
      showSnackbar('All volumes already backed up');
      return;
    }

    // Add all volumes to the backup queue
    backupQueue.queueSeriesVolumesForBackup(volumesToBackup, provider);

    // Show notification
    const message = skippedCount > 0
      ? `Added ${volumesToBackup.length} volumes to backup queue (${skippedCount} already backed up)`
      : `Added ${volumesToBackup.length} volumes to backup queue`;
    showSnackbar(message);
  }
</script>

<svelte:head>
  <title>Cloud</title>
</svelte:head>

<div class="p-2 h-[90svh]">
  {#if !hasAnyProvider}
    <!-- Provider Selection Screen (like sign-in options) -->
    <div class="flex justify-center pt-0 sm:pt-20">
      <div class="w-full max-w-md">
        <h2 class="text-2xl font-semibold text-center mb-8">Choose a Cloud Storage Provider</h2>

        <div class="flex flex-col gap-3">
          <!-- Google Drive Option -->
          <button
            class="w-full border rounded-lg border-slate-600 p-6 border-opacity-50 hover:bg-slate-800 transition-colors disabled:opacity-50 disabled:cursor-not-allowed"
            onclick={handleGoogleDriveLogin}
            disabled={googleDriveLoading}
          >
            <div class="flex items-center gap-4">
              {#if googleDriveLoading}
                <Spinner size="8" />
              {:else}
                <GoogleSolid size="xl" />
              {/if}
              <div class="text-left flex-1">
                <div class="font-semibold text-lg">Google Drive</div>
                <div class="text-sm text-gray-400">15GB free • Requires re-auth every hour</div>
              </div>
            </div>
          </button>

          <!-- MEGA Option -->
          <button
            class="w-full border rounded-lg border-slate-600 p-6 border-opacity-50 hover:bg-slate-800 transition-colors"
            onclick={() => {
              // Show MEGA login form
              const megaForm = document.getElementById('mega-login-form');
              if (megaForm) megaForm.classList.toggle('hidden');
            }}
          >
            <div class="flex items-center gap-4">
              <div class="w-8 h-8 flex items-center justify-center text-2xl">M</div>
              <div class="text-left flex-1">
                <div class="font-semibold text-lg">MEGA</div>
                <div class="text-sm text-gray-400">20GB free • Persistent login</div>
              </div>
            </div>
          </button>

          <div id="mega-login-form" class="hidden pl-12 pr-4 pb-4">
            <form
              onsubmit={(e) => {
                e.preventDefault();
                handleMegaLogin();
              }}
              class="flex flex-col gap-3"
            >
              <input
                type="email"
                bind:value={megaEmail}
                placeholder="Email"
                required
                class="bg-gray-700 border border-gray-600 text-white rounded-lg p-2.5 text-sm"
              />
              <input
                type="password"
                bind:value={megaPassword}
                placeholder="Password"
                required
                class="bg-gray-700 border border-gray-600 text-white rounded-lg p-2.5 text-sm"
              />
              <Button type="submit" disabled={megaLoading} color="blue" size="sm">
                {megaLoading ? 'Connecting...' : 'Connect to MEGA'}
              </Button>
            </form>
          </div>

          <!-- WebDAV Option -->
          <button
            class="w-full border rounded-lg border-slate-600 p-6 border-opacity-50 opacity-50 cursor-not-allowed"
            disabled
          >
            <div class="flex items-center gap-4">
              <div class="w-8 h-8 flex items-center justify-center text-2xl">W</div>
              <div class="text-left flex-1">
                <div class="flex items-center gap-2">
                  <div class="font-semibold text-lg">WebDAV</div>
                  <Badge color="yellow">Under Development</Badge>
                </div>
                <div class="text-sm text-gray-400">Nextcloud, ownCloud, NAS • Persistent login</div>
              </div>
            </div>
          </button>

          <div id="webdav-login-form" class="hidden pl-12 pr-4 pb-4">
            <form
              onsubmit={(e) => {
                e.preventDefault();
                handleWebDAVLogin();
              }}
              class="flex flex-col gap-3"
            >
              <input
                type="url"
                bind:value={webdavUrl}
                placeholder="Server URL (e.g., https://cloud.example.com/remote.php/dav)"
                required
                class="bg-gray-700 border border-gray-600 text-white rounded-lg p-2.5 text-sm"
              />
              <input
                type="text"
                bind:value={webdavUsername}
                placeholder="Username"
                required
                class="bg-gray-700 border border-gray-600 text-white rounded-lg p-2.5 text-sm"
              />
              <input
                type="password"
                bind:value={webdavPassword}
                placeholder="Password or App Token"
                required
                class="bg-gray-700 border border-gray-600 text-white rounded-lg p-2.5 text-sm"
              />
              <Button type="submit" disabled={webdavLoading} color="blue" size="sm">
                {webdavLoading ? 'Connecting...' : 'Connect to WebDAV'}
              </Button>
            </form>
          </div>
        </div>
      </div>
    </div>
  {:else}
<<<<<<< HEAD
    <!-- Unified Connected Provider Interface -->
    {#if currentProvider}
=======
    <!-- Connected Provider Interface -->
    {#if googleDriveAuth}
      <!-- Google Drive Connected -->
      <div class="flex justify-between items-center gap-6 flex-col">
        <div class="flex justify-between items-center w-full max-w-3xl">
          <div class="flex items-center gap-3">
            <h2 class="text-3xl font-semibold text-center pt-2">Google Drive:</h2>
            {#if state.isCacheLoading && !state.isCacheLoaded}
              <Badge color="yellow">Loading Drive data...</Badge>
            {:else if state.isCacheLoaded}
              <Badge color="green">Connected</Badge>
            {/if}
          </div>
          <Button color="red" on:click={logout}>Log out</Button>
        </div>
      <p class="text-center">
        Add your zipped manga files (ZIP or CBZ) to the <span class="text-primary-700"
          >{READER_FOLDER}</span
        > folder in your Google Drive.
      </p>
      <p class="text-center text-sm text-gray-500">
        You can select multiple ZIP/CBZ files or entire folders at once.
      </p>
      <div class="flex flex-col gap-4 w-full max-w-3xl">
        <Button color="blue" on:click={createPicker}>Download Manga</Button>

        <div class="flex flex-col gap-2">
          <div class="flex items-center gap-3">
            <Toggle bind:checked={$miscSettings.turboMode} on:change={() => updateMiscSetting('turboMode', $miscSettings.turboMode)}>
              Turbo Mode
            </Toggle>
          </div>
          <p class="text-xs text-gray-500">
            For users with fast internet and a lack of patience. Enables parallel downloads/uploads.
          </p>

          {#if $miscSettings.turboMode}
            <div class="flex flex-col gap-2 mt-2">
              <div class="text-sm font-medium">Device RAM Configuration</div>
              <div class="flex gap-4">
                <Radio name="ram-config" value={4} bind:group={$miscSettings.deviceRamGB} on:change={() => updateMiscSetting('deviceRamGB', 4)}>4GB</Radio>
                <Radio name="ram-config" value={8} bind:group={$miscSettings.deviceRamGB} on:change={() => updateMiscSetting('deviceRamGB', 8)}>8GB</Radio>
                <Radio name="ram-config" value={16} bind:group={$miscSettings.deviceRamGB} on:change={() => updateMiscSetting('deviceRamGB', 16)}>16GB</Radio>
                <Radio name="ram-config" value={32} bind:group={$miscSettings.deviceRamGB} on:change={() => updateMiscSetting('deviceRamGB', 32)}>32GB+</Radio>
              </div>
              <p class="text-xs text-gray-500">
                Configure your device's RAM to optimize parallel download performance and prevent memory issues.
              </p>
            </div>
          {/if}
        </div>

        <div class="flex flex-col gap-2 mt-4">
          <div class="flex items-center gap-3">
            <Toggle bind:checked={$miscSettings.gdriveAutoReAuth} on:change={() => updateMiscSetting('gdriveAutoReAuth', $miscSettings.gdriveAutoReAuth)}>
              Auto re-authenticate on token expiration
            </Toggle>
          </div>
          <p class="text-xs text-gray-500">
            Keeps your progress synced during long reading sessions. Automatically prompts re-authentication when your session expires (~1 hour).
          </p>

          {#if $miscSettings.gdriveAutoReAuth}
            <div class="mt-2 p-3 bg-yellow-900/30 border border-yellow-700/50 rounded-lg">
              <h4 class="text-sm font-semibold text-yellow-200 mb-2">⚠️ Popup Permission Required ({browserInfo.name})</h4>
              <p class="text-xs text-gray-300 mb-3">
                For auto re-authentication to work, you must allow popups for this site. Otherwise, the browser will block automatic re-authentication attempts.
              </p>
              <div class="text-xs text-gray-300 space-y-1 mb-3">
                <p class="font-medium">To enable popups:</p>
                <ol class="list-decimal list-inside pl-2 space-y-1">
                  {#each browserInfo.instructions as instruction}
                    <li>{instruction}</li>
                  {/each}
                </ol>
                {#if browserInfo.settingsUrl}
                  <div class="mt-2">
                    <p class="text-xs text-gray-400">
                      <span
                        role="button"
                        tabindex="0"
                        class="text-yellow-400 underline cursor-pointer hover:text-yellow-300 font-mono"
                        onclick={() => {
                          navigator.clipboard.writeText(browserInfo.settingsUrl);
                          showSnackbar(`Copied! Paste this into your address bar`);
                        }}
                        onkeydown={(e) => {
                          if (e.key === 'Enter' || e.key === ' ') {
                            e.preventDefault();
                            navigator.clipboard.writeText(browserInfo.settingsUrl);
                            showSnackbar(`Copied! Paste this into your address bar`);
                          }
                        }}
                      >
                        {browserInfo.settingsUrl}
                      </span>
                    </p>
                  </div>
                {/if}
              </div>
              <Button
                size="xs"
                color="yellow"
                on:click={() => {
                  showSnackbar('Testing in 5 seconds... Do NOT click or interact until the popup appears!');
                  // Use 5 second timeout to escape Chrome's user gesture window (~2-5 seconds)
                  // This properly tests if popups are allowed for true background triggers (like auto re-auth)
                  setTimeout(() => {
                    try {
                      tokenManager.reAuthenticate();
                      showSnackbar('✅ Test triggered - if you see the Google auth popup, popups are allowed!');
                    } catch (error) {
                      showSnackbar('❌ Test failed - popup was blocked! Please enable popups for this site.');
                    }
                  }, 5000);
                }}
              >
                Test Popup Permission
              </Button>
            </div>
          {/if}
        </div>

        <div class="flex-col gap-2 flex">
          <Button
            color="dark"
            on:click={performSync}
          >
            Sync read progress
          </Button>
        </div>

        <div class="flex-col gap-2 flex">
          <Button
            color="purple"
            on:click={() => promptConfirmation('Backup all series to cloud storage?', backupAllSeries)}
          >
            Backup all series to cloud
          </Button>
        </div>
        <div class="flex-col gap-2 flex">
          <Button
            color="dark"
            on:click={() => promptConfirmation('Upload profiles?', onUploadProfiles)}
          >
            Upload profiles
          </Button>
          {#if profilesId}
            <Button
              color="alternative"
              on:click={() =>
                promptConfirmation('Download and overwrite profiles?', onDownloadProfiles)}
            >
              Download profiles
            </Button>
          {/if}
        </div>
      </div>
    </div>
    {:else if megaAuth}
      <!-- MEGA Connected -->
>>>>>>> 16f56515
      <div class="flex justify-center items-center flex-col gap-6">
        <div class="w-full max-w-3xl">
          <!-- Header with provider name and logout -->
          <div class="flex justify-between items-center mb-6">
            <div class="flex items-center gap-3">
              <h2 class="text-3xl font-semibold">{providerNames[currentProvider]}</h2>
              {#if currentProvider === 'google-drive' && state.isCacheLoading && !state.isCacheLoaded}
                <Badge color="yellow">Loading Drive data...</Badge>
              {:else}
                <Badge color="green">Connected</Badge>
              {/if}
            </div>
            <Button color="red" on:click={handleLogout}>Log out</Button>
          </div>

          <div class="flex flex-col gap-4">
            <!-- Provider-specific instructions -->
            {#if currentProvider === 'google-drive'}
              <p class="text-center text-gray-300">
                Add your zipped manga files (ZIP or CBZ) to the <span class="text-primary-700">{READER_FOLDER}</span> folder in your Google Drive.
              </p>
              <p class="text-center text-sm text-gray-500">
                You can select multiple ZIP/CBZ files or entire folders at once.
              </p>
            {:else}
              <p class="text-center text-gray-300 mb-2">
                Your read progress is synced with {providerNames[currentProvider]}.
              </p>
            {/if}

            <!-- Download Manga button (Google Drive only) -->
            {#if currentProvider === 'google-drive'}
              <Button color="blue" on:click={createPicker}>Download Manga</Button>
            {/if}

            <!-- Turbo Mode toggle with RAM configuration -->
            <div class="flex flex-col gap-2">
              <div class="flex items-center gap-3">
                <Toggle bind:checked={$miscSettings.turboMode} on:change={() => updateMiscSetting('turboMode', $miscSettings.turboMode)}>
                  Turbo Mode
                </Toggle>
              </div>
              <p class="text-xs text-gray-500">
                For users with fast internet and a lack of patience. Enables parallel downloads/uploads.
              </p>

              {#if $miscSettings.turboMode}
                <div class="flex flex-col gap-2 mt-2">
                  <div class="text-sm font-medium">Device RAM Configuration</div>
                  <div class="flex gap-4">
                    <Radio name="ram-config-{currentProvider}" value={4} bind:group={$miscSettings.deviceRamGB} on:change={() => updateMiscSetting('deviceRamGB', 4)}>4GB</Radio>
                    <Radio name="ram-config-{currentProvider}" value={8} bind:group={$miscSettings.deviceRamGB} on:change={() => updateMiscSetting('deviceRamGB', 8)}>8GB</Radio>
                    <Radio name="ram-config-{currentProvider}" value={16} bind:group={$miscSettings.deviceRamGB} on:change={() => updateMiscSetting('deviceRamGB', 16)}>16GB</Radio>
                    <Radio name="ram-config-{currentProvider}" value={32} bind:group={$miscSettings.deviceRamGB} on:change={() => updateMiscSetting('deviceRamGB', 32)}>32GB+</Radio>
                  </div>
                  <p class="text-xs text-gray-500">
                    Configure your device's RAM to optimize parallel download performance and prevent memory issues.
                  </p>
                </div>
              {/if}
            </div>

            <!-- Auto re-authenticate toggle (Google Drive only) -->
            {#if currentProvider === 'google-drive'}
              <div class="flex flex-col gap-2">
                <div class="flex items-center gap-3">
                  <Toggle bind:checked={$miscSettings.gdriveAutoReAuth} on:change={() => updateMiscSetting('gdriveAutoReAuth', $miscSettings.gdriveAutoReAuth)}>
                    Auto re-authenticate on token expiration
                  </Toggle>
                </div>
                <p class="text-xs text-gray-500">
                  Keeps your progress synced during long reading sessions. Automatically prompts re-authentication when your session expires (~1 hour).
                </p>
              </div>
            {/if}

            <!-- Sync read progress button -->
            <Button color="dark" on:click={currentProvider === 'google-drive' ? performSync : handleProviderSync}>
              Sync read progress
            </Button>

            <!-- Backup all series button -->
            <Button
              color="purple"
              on:click={() => promptConfirmation('Backup all series to cloud storage?', backupAllSeries)}
            >
              Backup all series to cloud
            </Button>

            <!-- Profile sync button -->
            <Button
              color="blue"
              on:click={syncProfiles}
              disabled={isSyncingProfiles}
            >
              {#if isSyncingProfiles}
                <Spinner size="4" class="mr-2" />
                Syncing profiles...
              {:else}
                Sync profiles
              {/if}
            </Button>

            <!-- Provider info box -->
            <div class="mt-4 p-4 bg-gray-800 rounded-lg">
              <h3 class="font-semibold mb-2">About {providerNames[currentProvider]}</h3>
              <ul class="text-sm text-gray-300 space-y-1">
                {#each providerInfo[currentProvider].items as item}
                  <li>{item}</li>
                {/each}
              </ul>
            </div>
          </div>
        </div>
      </div>
    {/if}
  {/if}
</div><|MERGE_RESOLUTION|>--- conflicted
+++ resolved
@@ -620,172 +620,8 @@
       </div>
     </div>
   {:else}
-<<<<<<< HEAD
     <!-- Unified Connected Provider Interface -->
     {#if currentProvider}
-=======
-    <!-- Connected Provider Interface -->
-    {#if googleDriveAuth}
-      <!-- Google Drive Connected -->
-      <div class="flex justify-between items-center gap-6 flex-col">
-        <div class="flex justify-between items-center w-full max-w-3xl">
-          <div class="flex items-center gap-3">
-            <h2 class="text-3xl font-semibold text-center pt-2">Google Drive:</h2>
-            {#if state.isCacheLoading && !state.isCacheLoaded}
-              <Badge color="yellow">Loading Drive data...</Badge>
-            {:else if state.isCacheLoaded}
-              <Badge color="green">Connected</Badge>
-            {/if}
-          </div>
-          <Button color="red" on:click={logout}>Log out</Button>
-        </div>
-      <p class="text-center">
-        Add your zipped manga files (ZIP or CBZ) to the <span class="text-primary-700"
-          >{READER_FOLDER}</span
-        > folder in your Google Drive.
-      </p>
-      <p class="text-center text-sm text-gray-500">
-        You can select multiple ZIP/CBZ files or entire folders at once.
-      </p>
-      <div class="flex flex-col gap-4 w-full max-w-3xl">
-        <Button color="blue" on:click={createPicker}>Download Manga</Button>
-
-        <div class="flex flex-col gap-2">
-          <div class="flex items-center gap-3">
-            <Toggle bind:checked={$miscSettings.turboMode} on:change={() => updateMiscSetting('turboMode', $miscSettings.turboMode)}>
-              Turbo Mode
-            </Toggle>
-          </div>
-          <p class="text-xs text-gray-500">
-            For users with fast internet and a lack of patience. Enables parallel downloads/uploads.
-          </p>
-
-          {#if $miscSettings.turboMode}
-            <div class="flex flex-col gap-2 mt-2">
-              <div class="text-sm font-medium">Device RAM Configuration</div>
-              <div class="flex gap-4">
-                <Radio name="ram-config" value={4} bind:group={$miscSettings.deviceRamGB} on:change={() => updateMiscSetting('deviceRamGB', 4)}>4GB</Radio>
-                <Radio name="ram-config" value={8} bind:group={$miscSettings.deviceRamGB} on:change={() => updateMiscSetting('deviceRamGB', 8)}>8GB</Radio>
-                <Radio name="ram-config" value={16} bind:group={$miscSettings.deviceRamGB} on:change={() => updateMiscSetting('deviceRamGB', 16)}>16GB</Radio>
-                <Radio name="ram-config" value={32} bind:group={$miscSettings.deviceRamGB} on:change={() => updateMiscSetting('deviceRamGB', 32)}>32GB+</Radio>
-              </div>
-              <p class="text-xs text-gray-500">
-                Configure your device's RAM to optimize parallel download performance and prevent memory issues.
-              </p>
-            </div>
-          {/if}
-        </div>
-
-        <div class="flex flex-col gap-2 mt-4">
-          <div class="flex items-center gap-3">
-            <Toggle bind:checked={$miscSettings.gdriveAutoReAuth} on:change={() => updateMiscSetting('gdriveAutoReAuth', $miscSettings.gdriveAutoReAuth)}>
-              Auto re-authenticate on token expiration
-            </Toggle>
-          </div>
-          <p class="text-xs text-gray-500">
-            Keeps your progress synced during long reading sessions. Automatically prompts re-authentication when your session expires (~1 hour).
-          </p>
-
-          {#if $miscSettings.gdriveAutoReAuth}
-            <div class="mt-2 p-3 bg-yellow-900/30 border border-yellow-700/50 rounded-lg">
-              <h4 class="text-sm font-semibold text-yellow-200 mb-2">⚠️ Popup Permission Required ({browserInfo.name})</h4>
-              <p class="text-xs text-gray-300 mb-3">
-                For auto re-authentication to work, you must allow popups for this site. Otherwise, the browser will block automatic re-authentication attempts.
-              </p>
-              <div class="text-xs text-gray-300 space-y-1 mb-3">
-                <p class="font-medium">To enable popups:</p>
-                <ol class="list-decimal list-inside pl-2 space-y-1">
-                  {#each browserInfo.instructions as instruction}
-                    <li>{instruction}</li>
-                  {/each}
-                </ol>
-                {#if browserInfo.settingsUrl}
-                  <div class="mt-2">
-                    <p class="text-xs text-gray-400">
-                      <span
-                        role="button"
-                        tabindex="0"
-                        class="text-yellow-400 underline cursor-pointer hover:text-yellow-300 font-mono"
-                        onclick={() => {
-                          navigator.clipboard.writeText(browserInfo.settingsUrl);
-                          showSnackbar(`Copied! Paste this into your address bar`);
-                        }}
-                        onkeydown={(e) => {
-                          if (e.key === 'Enter' || e.key === ' ') {
-                            e.preventDefault();
-                            navigator.clipboard.writeText(browserInfo.settingsUrl);
-                            showSnackbar(`Copied! Paste this into your address bar`);
-                          }
-                        }}
-                      >
-                        {browserInfo.settingsUrl}
-                      </span>
-                    </p>
-                  </div>
-                {/if}
-              </div>
-              <Button
-                size="xs"
-                color="yellow"
-                on:click={() => {
-                  showSnackbar('Testing in 5 seconds... Do NOT click or interact until the popup appears!');
-                  // Use 5 second timeout to escape Chrome's user gesture window (~2-5 seconds)
-                  // This properly tests if popups are allowed for true background triggers (like auto re-auth)
-                  setTimeout(() => {
-                    try {
-                      tokenManager.reAuthenticate();
-                      showSnackbar('✅ Test triggered - if you see the Google auth popup, popups are allowed!');
-                    } catch (error) {
-                      showSnackbar('❌ Test failed - popup was blocked! Please enable popups for this site.');
-                    }
-                  }, 5000);
-                }}
-              >
-                Test Popup Permission
-              </Button>
-            </div>
-          {/if}
-        </div>
-
-        <div class="flex-col gap-2 flex">
-          <Button
-            color="dark"
-            on:click={performSync}
-          >
-            Sync read progress
-          </Button>
-        </div>
-
-        <div class="flex-col gap-2 flex">
-          <Button
-            color="purple"
-            on:click={() => promptConfirmation('Backup all series to cloud storage?', backupAllSeries)}
-          >
-            Backup all series to cloud
-          </Button>
-        </div>
-        <div class="flex-col gap-2 flex">
-          <Button
-            color="dark"
-            on:click={() => promptConfirmation('Upload profiles?', onUploadProfiles)}
-          >
-            Upload profiles
-          </Button>
-          {#if profilesId}
-            <Button
-              color="alternative"
-              on:click={() =>
-                promptConfirmation('Download and overwrite profiles?', onDownloadProfiles)}
-            >
-              Download profiles
-            </Button>
-          {/if}
-        </div>
-      </div>
-    </div>
-    {:else if megaAuth}
-      <!-- MEGA Connected -->
->>>>>>> 16f56515
       <div class="flex justify-center items-center flex-col gap-6">
         <div class="w-full max-w-3xl">
           <!-- Header with provider name and logout -->
@@ -859,6 +695,66 @@
                 <p class="text-xs text-gray-500">
                   Keeps your progress synced during long reading sessions. Automatically prompts re-authentication when your session expires (~1 hour).
                 </p>
+
+                {#if $miscSettings.gdriveAutoReAuth}
+                  <div class="mt-2 p-3 bg-yellow-900/30 border border-yellow-700/50 rounded-lg">
+                    <h4 class="text-sm font-semibold text-yellow-200 mb-2">⚠️ Popup Permission Required ({browserInfo.name})</h4>
+                    <p class="text-xs text-gray-300 mb-3">
+                      For auto re-authentication to work, you must allow popups for this site. Otherwise, the browser will block automatic re-authentication attempts.
+                    </p>
+                    <div class="text-xs text-gray-300 space-y-1 mb-3">
+                      <p class="font-medium">To enable popups:</p>
+                      <ol class="list-decimal list-inside pl-2 space-y-1">
+                        {#each browserInfo.instructions as instruction}
+                          <li>{instruction}</li>
+                        {/each}
+                      </ol>
+                      {#if browserInfo.settingsUrl}
+                        <div class="mt-2">
+                          <p class="text-xs text-gray-400">
+                            <span
+                              role="button"
+                              tabindex="0"
+                              class="text-yellow-400 underline cursor-pointer hover:text-yellow-300 font-mono"
+                              onclick={() => {
+                                navigator.clipboard.writeText(browserInfo.settingsUrl);
+                                showSnackbar(`Copied! Paste this into your address bar`);
+                              }}
+                              onkeydown={(e) => {
+                                if (e.key === 'Enter' || e.key === ' ') {
+                                  e.preventDefault();
+                                  navigator.clipboard.writeText(browserInfo.settingsUrl);
+                                  showSnackbar(`Copied! Paste this into your address bar`);
+                                }
+                              }}
+                            >
+                              {browserInfo.settingsUrl}
+                            </span>
+                          </p>
+                        </div>
+                      {/if}
+                    </div>
+                    <Button
+                      size="xs"
+                      color="yellow"
+                      on:click={() => {
+                        showSnackbar('Testing in 5 seconds... Do NOT click or interact until the popup appears!');
+                        // Use 5 second timeout to escape Chrome's user gesture window (~2-5 seconds)
+                        // This properly tests if popups are allowed for true background triggers (like auto re-auth)
+                        setTimeout(() => {
+                          try {
+                            tokenManager.reAuthenticate();
+                            showSnackbar('✅ Test triggered - if you see the Google auth popup, popups are allowed!');
+                          } catch (error) {
+                            showSnackbar('❌ Test failed - popup was blocked! Please enable popups for this site.');
+                          }
+                        }, 5000);
+                      }}
+                    >
+                      Test Popup Permission
+                    </Button>
+                  </div>
+                {/if}
               </div>
             {/if}
 
