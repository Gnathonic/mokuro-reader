--- conflicted
+++ resolved
@@ -6,12 +6,7 @@
   import { promptConfirmation, showSnackbar } from '$lib/util';
   import { P, Progressbar } from 'flowbite-svelte';
   import { onMount } from 'svelte';
-<<<<<<< HEAD
-
-  export const BASE_URL = $page.url.searchParams.get('source') || 'https://www.mokuro.moe/manga';
-=======
   export const BASE_URL = $page.url.searchParams.get('source') || 'https://mokuro.moe/manga';
->>>>>>> b87f56ba
 
   const manga = $page.url.searchParams.get('manga');
   const volume = $page.url.searchParams.get('volume');
