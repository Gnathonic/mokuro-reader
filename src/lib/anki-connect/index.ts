--- conflicted
+++ resolved
@@ -1,12 +1,7 @@
-<<<<<<< HEAD
-import { settings } from '$lib/settings';
-import { showSnackbar } from '$lib/util';
-import { get } from 'svelte/store';
-=======
-import { Settings, settings } from "$lib/settings";
+import type { Settings } from "$lib/settings/settings";
+import { settings } from "$lib/settings";
 import { showSnackbar } from "$lib/util"
 import { get } from "svelte/store";
->>>>>>> b87f56ba
 
 export * from './cropper';
 
