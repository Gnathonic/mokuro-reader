<script lang="ts">
<<<<<<< HEAD
  import Loader from '$lib/components/Loader.svelte';
  import { getItems } from '$lib/upload';
  import { importFiles } from '$lib/import';
=======
  import { getItems, processFiles } from '$lib/upload';
>>>>>>> 842f0b64
  import { normalizeFilename, promptConfirmation, showSnackbar } from '$lib/util';
  import { nav } from '$lib/util/hash-router';
  import { progressTrackerStore } from '$lib/util/progress-tracker';
  import { onMount } from 'svelte';

  // Use window.location.search for query params (works alongside hash routing)
  const searchParams = new window.URLSearchParams(window.location.search);
  const BASE_URL = searchParams.get('source') || 'https://mokuro.moe/manga';
  const manga = searchParams.get('manga');
  const volume = searchParams.get('volume');
  const url = `${BASE_URL}/${manga}/${volume}`;

  async function onImport() {
    const normalizedVolume = normalizeFilename(volume || '');
    const processId = `cross-site-import-${Date.now()}`;
    const displayName = decodeURIComponent(volume || normalizedVolume);

    // Navigate to catalog immediately
    nav.toCatalog({ replaceState: true });

    // Add to progress tracker
    progressTrackerStore.addProcess({
      id: processId,
      description: `Importing ${displayName}`,
      status: 'Fetching mokuro file...',
      progress: 0
    });

    try {
      const files: File[] = [];

      // Fetch mokuro file
      const mokuroRes = await fetch(url + '.mokuro', { cache: 'no-store' });
      if (!mokuroRes.ok) {
        throw new Error(`Failed to fetch mokuro file: ${mokuroRes.status}`);
      }
      const mokuroBlob = await mokuroRes.blob();
      const mokuroFile = new File([mokuroBlob], normalizedVolume + '.mokuro', {
        type: mokuroBlob.type
      });

      Object.defineProperty(mokuroFile, 'webkitRelativePath', {
        value: '/' + normalizedVolume + '.mokuro'
      });

      progressTrackerStore.updateProcess(processId, {
        status: 'Fetching image list...',
        progress: 5
      });

      // Fetch directory listing
      const res = await fetch(url + '/');
      if (!res.ok) {
        throw new Error(`Failed to fetch directory: ${res.status}`);
      }
      const html = await res.text();

      const items = getItems(html);
      const imageTypes = [
        '.jpg',
        '.jpeg',
        '.png',
        '.webp',
        '.avif',
        '.tif',
        '.tiff',
        '.gif',
        '.bmp'
      ];

      // Filter to just images
      const imageItems = items.filter((item) => {
        const ext = ('.' + item.pathname.split('.').at(-1)).toLowerCase();
        return imageTypes.includes(ext);
      });

      const totalImages = imageItems.length;
      let completed = 0;

      progressTrackerStore.updateProcess(processId, {
        status: `Downloading images (0/${totalImages})...`,
        progress: 10
      });

      // Download images
      for (const item of imageItems) {
        const image = await fetch(url + item.pathname);
        if (!image.ok) {
          console.warn(`Failed to fetch image: ${item.pathname}`);
          completed++;
          continue;
        }
        const blob = await image.blob();
        const normalizedPath = normalizeFilename(item.pathname);
        const file = new File([blob], normalizedPath.substring(1));
        Object.defineProperty(file, 'webkitRelativePath', {
          value: '/' + normalizedVolume + normalizedPath
        });

        files.push(file);
        completed++;

        // Update progress (10-90% range for downloads)
        const downloadProgress = 10 + Math.floor((completed / totalImages) * 80);
        progressTrackerStore.updateProcess(processId, {
          status: `Downloading images (${completed}/${totalImages})...`,
          progress: downloadProgress
        });
      }

<<<<<<< HEAD
    importFiles(files).then(() => {
      nav.toCatalog({ replaceState: true });
    });
=======
      files.push(mokuroFile);

      progressTrackerStore.updateProcess(processId, {
        status: 'Adding to catalog...',
        progress: 95
      });

      // Process files
      await processFiles(files);

      progressTrackerStore.updateProcess(processId, {
        status: 'Complete',
        progress: 100
      });

      showSnackbar(`Imported ${displayName}`);

      // Remove from tracker after a short delay
      setTimeout(() => {
        progressTrackerStore.removeProcess(processId);
      }, 2000);
    } catch (error) {
      console.error('Cross-site import failed:', error);
      progressTrackerStore.updateProcess(processId, {
        status: `Failed: ${error instanceof Error ? error.message : 'Unknown error'}`,
        progress: 0
      });
      showSnackbar(`Import failed: ${error instanceof Error ? error.message : 'Unknown error'}`);

      // Remove failed process after delay
      setTimeout(() => {
        progressTrackerStore.removeProcess(processId);
      }, 5000);
    }
>>>>>>> 842f0b64
  }

  function onCancel() {
    nav.toCatalog({ replaceState: true });
  }

  onMount(() => {
    if (!manga || !volume) {
      showSnackbar('Invalid import URL - missing manga or volume parameter');
      onCancel();
    } else {
      const displayName = decodeURIComponent(volume || '');
      promptConfirmation(`Import ${displayName} into catalog?`, onImport, onCancel);
    }
  });
</script>

<!-- This view redirects immediately, so minimal UI needed -->
<div class="flex h-[90svh] items-center justify-center">
  <p class="text-gray-500 dark:text-gray-400">Preparing import...</p>
</div><|MERGE_RESOLUTION|>--- conflicted
+++ resolved
@@ -1,11 +1,6 @@
 <script lang="ts">
-<<<<<<< HEAD
-  import Loader from '$lib/components/Loader.svelte';
   import { getItems } from '$lib/upload';
   import { importFiles } from '$lib/import';
-=======
-  import { getItems, processFiles } from '$lib/upload';
->>>>>>> 842f0b64
   import { normalizeFilename, promptConfirmation, showSnackbar } from '$lib/util';
   import { nav } from '$lib/util/hash-router';
   import { progressTrackerStore } from '$lib/util/progress-tracker';
@@ -116,11 +111,6 @@
         });
       }
 
-<<<<<<< HEAD
-    importFiles(files).then(() => {
-      nav.toCatalog({ replaceState: true });
-    });
-=======
       files.push(mokuroFile);
 
       progressTrackerStore.updateProcess(processId, {
@@ -129,7 +119,7 @@
       });
 
       // Process files
-      await processFiles(files);
+      await importFiles(files);
 
       progressTrackerStore.updateProcess(processId, {
         status: 'Complete',
@@ -155,7 +145,6 @@
         progressTrackerStore.removeProcess(processId);
       }, 5000);
     }
->>>>>>> 842f0b64
   }
 
   function onCancel() {
