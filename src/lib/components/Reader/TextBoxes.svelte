<script lang="ts">
  import { clamp, promptConfirmation } from '$lib/util';
  import type { Page } from '$lib/types';
  import { settings } from '$lib/settings';
  import { imageToWebp, showCropper, updateLastCard } from '$lib/anki-connect';

  interface Props {
    page: Page;
    src?: File;
    volumeUuid: string;
    /** Force text visibility (for placeholder/missing pages) */
    forceVisible?: boolean;
  }

  let { page, src, volumeUuid, forceVisible = false }: Props = $props();

  interface TextBoxData {
    // Pre-computed style string to reduce DOM operations
    styleString: string;
    lines: string[];
    area: number;
    fontSize: string; // Keep for hover adjustment
    isOriginalMode: boolean;
  }

  // Pre-compute shared styles once
  let sharedStyles = $derived.by(() => {
    const fontWeight = $settings.boldFont ? 'bold' : '400';
    const display = $settings.displayOCR ? 'block' : 'none';
    const border = $settings.textBoxBorders ? '1px solid red' : 'none';
    return { fontWeight, display, border };
  });

  let textBoxes = $derived(
    page.blocks
      .map((block) => {
        const { img_height, img_width } = page;
        const { box, font_size, lines, vertical } = block;

        let [_xmin, _ymin, _xmax, _ymax] = box;

        // Only expand bounding boxes when using auto font sizing
        let xmin, ymin, xmax, ymax;

        if ($settings.fontSize === 'auto') {
          const originalWidth = _xmax - _xmin;
          const originalHeight = _ymax - _ymin;
          const expansionX = originalWidth * 0.05;
          const expansionY = originalHeight * 0.05;

          xmin = clamp(_xmin - expansionX, 0, img_width);
          ymin = clamp(_ymin - expansionY, 0, img_height);
          xmax = clamp(_xmax + expansionX, 0, img_width);
          ymax = clamp(_ymax + expansionY, 0, img_height);
        } else {
          xmin = _xmin;
          ymin = _ymin;
          xmax = _xmax;
          ymax = _ymax;
        }

        const width = xmax - xmin;
        const height = ymax - ymin;
        const area = width * height;

        // Replace ellipsis characters
        const processedLines = lines.map((line) =>
          line.replace(/\.\.\./g, '…').replace(/．．．/g, '…')
        );

        // Determine font size
        let fontSize: string;
        if ($settings.fontSize === 'auto' || $settings.fontSize === 'original') {
          fontSize = `${font_size}px`;
        } else {
          fontSize = `${$settings.fontSize}pt`;
        }

        const isOriginalMode = $settings.fontSize === 'original';
        const useMinDimensions = $settings.fontSize !== 'auto' && !isOriginalMode;
        const writingMode = vertical ? 'vertical-rl' : 'horizontal-tb';

        // Build a single style string to reduce DOM operations
        const styles: string[] = [
          `left:${xmin}px`,
          `top:${ymin}px`,
          `font-size:${fontSize}`,
          `font-weight:${sharedStyles.fontWeight}`,
          `display:${sharedStyles.display}`,
          `border:${sharedStyles.border}`,
          `writing-mode:${writingMode}`
        ];

        if (!isOriginalMode) {
          if (useMinDimensions) {
            styles.push(`min-width:${width}px`, `min-height:${height}px`);
          } else {
            styles.push(`width:${width}px`, `height:${height}px`);
          }
        }

        const textBox: TextBoxData = {
          styleString: styles.join(';'),
          lines: processedLines,
          area,
          fontSize,
          isOriginalMode
        };

        return textBox;
      })
      .sort(({ area: a }, { area: b }) => b - a)
  );

  let contenteditable = $derived($settings.textEditable);
  let triggerMethod = $derived($settings.ankiConnectSettings.triggerMethod || 'both');

  // Track adjusted font sizes for each textbox
  let adjustedFontSizes = $state<Map<number, string>>(new Map());
  // Track which textboxes need word wrapping enabled
  let needsWrapping = $state<Set<number>>(new Set());
  // Track which textboxes have been processed
  let processedTextBoxes = $state<Set<number>>(new Set());

  // Calculate optimal font size for a textbox using binary search
  // Two-phase approach: scale up until overflow, then find the goldilocks size
  function calculateOptimalFontSize(element: HTMLDivElement, initialFontSize: string) {
    // Parse the initial font size to get numeric value
    const match = initialFontSize.match(/(\d+(?:\.\d+)?)(px|pt)/);
    if (!match) return null;

    const originalSize = parseFloat(match[1]);
    const unit = match[2];
    const minFontSize = 8; // Minimum font size in px
    const maxFontSize = 200; // Maximum font size to try when scaling up

    // Convert to px for consistent handling, rounding to integer
    // Integer font sizes ensure the binary search always makes progress
    let originalInPx = Math.round(unit === 'pt' ? originalSize * 1.333 : originalSize);

    // Guard against invalid font sizes that would cause infinite loops
    // (0, negative, NaN, or Infinity would break the binary search)
    if (!Number.isFinite(originalInPx) || originalInPx < minFontSize) {
      originalInPx = minFontSize;
    }

    // Check if content overflows at a given font size
    const isOverflowingAt = (size: number) => {
      element.style.fontSize = `${size}px`;
      return (
        element.scrollHeight > element.clientHeight || element.scrollWidth > element.clientWidth
      );
    };

    // Binary search to find the largest font size that fits
    // Searches between low (fits) and high (overflows or max)
    const findOptimalSize = () => {
      // Phase 1: Find upper bound by scaling up until overflow
      let low = minFontSize;
      let high = originalInPx;

      // If original fits, try scaling up to find the true max
      if (!isOverflowingAt(originalInPx)) {
        // Double until we overflow or hit max
        high = originalInPx;
        while (!isOverflowingAt(high) && high < maxFontSize) {
          low = high;
          high = Math.min(high * 2, maxFontSize);
        }
        // If we're at max and still not overflowing, use max
        if (!isOverflowingAt(high)) {
          return high;
        }
      } else {
        // Original overflows, check if min fits
        if (isOverflowingAt(minFontSize)) {
          return minFontSize;
        }
        low = minFontSize;
        high = originalInPx;
      }

      // Phase 2: Binary search between low (fits) and high (overflows)
      while (high - low > 1) {
        const mid = Math.floor((low + high) / 2);
        if (isOverflowingAt(mid)) {
          high = mid;
        } else {
          low = mid;
        }
      }

      return low;
    };

    // Step 1: Find optimal size without wrapping
    element.style.whiteSpace = 'nowrap';
    element.style.wordWrap = 'normal';
    element.style.overflowWrap = 'normal';
    const noWrapSize = findOptimalSize();

    // Step 2: Only try wrapping if it could give us 1.3x the font size
    // Quick check: would 1.3x the noWrapSize overflow with wrapping?
    element.style.whiteSpace = 'normal';
    element.style.wordWrap = 'break-word';
    element.style.overflowWrap = 'break-word';

    const thresholdSize = noWrapSize * 1.3;
    if (!isOverflowingAt(thresholdSize)) {
      // Wrapping allows at least 1.3x - search for the actual optimal wrap size
      const wrapSize = findOptimalSize();
      return {
        finalSize: wrapSize,
        useWrapping: true,
        originalInPx
      };
    }

    // Wrapping doesn't help enough, use nowrap
    return {
      finalSize: noWrapSize,
      useWrapping: false,
      originalInPx
    };
  }

  // Handle hover event to calculate resize on demand (only for auto font sizing)
  function handleTextBoxHover(element: HTMLDivElement, params: [number, string]) {
    const [index, initialFontSize] = params;

    const onMouseEnter = () => {
      // Skip if already processed, OCR is hidden, or using manual font size
      if (
        processedTextBoxes.has(index) ||
        sharedStyles.display !== 'block' ||
        $settings.fontSize !== 'auto'
      )
        return;

      // Mark as processed immediately to prevent duplicate calculations
      processedTextBoxes.add(index);

      // Use requestAnimationFrame to ensure the DOM is fully rendered
      requestAnimationFrame(() => {
        const result = calculateOptimalFontSize(element, initialFontSize);
        if (!result) return;

        const { finalSize, useWrapping, originalInPx } = result;

        // Apply final settings
        if (useWrapping) {
          needsWrapping.add(index);
          element.style.whiteSpace = 'normal';
          element.style.wordWrap = 'break-word';
          element.style.overflowWrap = 'break-word';
        } else {
          element.style.whiteSpace = 'nowrap';
          element.style.wordWrap = 'normal';
          element.style.overflowWrap = 'normal';
        }

        element.style.fontSize = `${finalSize}px`;

        // Store adjusted size if it changed
        if (finalSize < originalInPx) {
          adjustedFontSizes.set(index, `${finalSize}px`);
        }
      });
    };

    element.addEventListener('mouseenter', onMouseEnter);

    return {
      destroy() {
        element.removeEventListener('mouseenter', onMouseEnter);
      }
    };
  }

  function getImageUrlFromElement(element: HTMLElement): string | null {
    // Traverse up to find the MangaPage div with background-image
    let current: HTMLElement | null = element;
    while (current) {
      const bgImage = getComputedStyle(current).backgroundImage;
      if (bgImage && bgImage !== 'none') {
        // Extract URL from "url(...)"
        const match = bgImage.match(/url\(["']?(.+?)["']?\)/);
        if (match) {
          return match[1];
        }
      }
      current = current.parentElement;
    }
    return null;
  }

  async function onUpdateCard(event: Event, lines: string[]) {
    if ($settings.ankiConnectSettings.enabled) {
      const sentence = lines.join(' ');
      if ($settings.ankiConnectSettings.cropImage) {
        // Get image URL from rendered page, fallback to creating from src
        const url =
          getImageUrlFromElement(event.target as HTMLElement) ||
          (src ? URL.createObjectURL(src) : null);
        if (url) {
          showCropper(url, sentence);
        }
      } else if (src) {
        promptConfirmation('Add image to last created anki card?', async () => {
          const imageData = await imageToWebp(src, $settings);
          updateLastCard(imageData, sentence);
        });
      }
    }
  }

  function onContextMenu(event: Event, lines: string[]) {
    if (triggerMethod === 'both' || triggerMethod === 'rightClick') {
      event.preventDefault();
      onUpdateCard(event, lines);
    }
  }

  function onDoubleTap(event: Event, lines: string[]) {
    // Always stop propagation to prevent zoom from triggering
    event.stopPropagation();
    if (triggerMethod === 'both' || triggerMethod === 'doubleTap') {
      event.preventDefault();
      onUpdateCard(event, lines);
    }
  }
</script>

{#each textBoxes as { styleString, lines, fontSize, isOriginalMode }, index (`${volumeUuid}-textBox-${index}`)}
  <div
    use:handleTextBoxHover={[index, fontSize]}
    class="textBox"
    class:originalMode={isOriginalMode}
<<<<<<< HEAD
    class:forceVisible
    style:width={isOriginalMode ? undefined : useMinDimensions ? undefined : width}
    style:height={isOriginalMode ? undefined : useMinDimensions ? undefined : height}
    style:min-width={isOriginalMode ? undefined : useMinDimensions ? width : undefined}
    style:min-height={isOriginalMode ? undefined : useMinDimensions ? height : undefined}
    style:left
    style:top
    style:font-size={adjustedFontSizes.get(index) || fontSize}
    style:font-weight={fontWeight}
    style:display
    style:border
    style:writing-mode={writingMode}
=======
    style={adjustedFontSizes.has(index)
      ? styleString.replace(/font-size:[^;]+/, `font-size:${adjustedFontSizes.get(index)}`)
      : styleString}
>>>>>>> f51b0757
    role="none"
    oncontextmenu={(e) => onContextMenu(e, lines)}
    ondblclick={(e) => onDoubleTap(e, lines)}
    {contenteditable}
  >
    <p>
      {#each lines as line, i}{line}{#if i < lines.length - 1}<br />{/if}{/each}
    </p>
  </div>
{/each}

<style>
  .textBox {
    color: black;
    padding: 0;
    position: absolute;
    line-height: 1.1em;
    font-size: 16pt;
    font-family: 'Noto Sans JP', sans-serif;
    /* Word wrapping controlled dynamically by JavaScript */
    border: 1px solid rgba(0, 0, 0, 0);
    z-index: 11;
    user-select: text;
    -webkit-user-select: text;
    -moz-user-select: text;
    -ms-user-select: text;
    -webkit-text-size-adjust: 100%;
    text-size-adjust: 100%;
    box-sizing: border-box;
  }

  .textBox:focus,
  .textBox:hover {
    background: rgb(255, 255, 255);
    border: 1px solid rgba(0, 0, 0, 0);
  }

  .textBox p {
    visibility: hidden;
    /* Word wrapping controlled dynamically by JavaScript */
    letter-spacing: 0.1em;
    line-height: 1.1em;
    background-color: rgb(255, 255, 255);
    font-weight: var(--bold);
    font-family: 'Noto Sans JP', sans-serif;
    z-index: 11;
    user-select: text;
    -webkit-user-select: text;
    -moz-user-select: text;
    -ms-user-select: text;
    -webkit-text-size-adjust: 100%;
    text-size-adjust: 100%;
  }

  .textBox:focus p,
  .textBox:hover p {
    visibility: visible;
  }

  /* Force visibility for placeholder/missing pages */
  .textBox.forceVisible {
    background: rgb(255, 255, 255);
  }

  .textBox.forceVisible p {
    visibility: visible;
  }

  /* Original mode: no size constraints, allow overflow */
  .textBox.originalMode {
    overflow: visible;
    white-space: nowrap;
  }

  .textBox.originalMode p {
    white-space: nowrap;
  }
</style><|MERGE_RESOLUTION|>--- conflicted
+++ resolved
@@ -336,24 +336,10 @@
     use:handleTextBoxHover={[index, fontSize]}
     class="textBox"
     class:originalMode={isOriginalMode}
-<<<<<<< HEAD
     class:forceVisible
-    style:width={isOriginalMode ? undefined : useMinDimensions ? undefined : width}
-    style:height={isOriginalMode ? undefined : useMinDimensions ? undefined : height}
-    style:min-width={isOriginalMode ? undefined : useMinDimensions ? width : undefined}
-    style:min-height={isOriginalMode ? undefined : useMinDimensions ? height : undefined}
-    style:left
-    style:top
-    style:font-size={adjustedFontSizes.get(index) || fontSize}
-    style:font-weight={fontWeight}
-    style:display
-    style:border
-    style:writing-mode={writingMode}
-=======
     style={adjustedFontSizes.has(index)
       ? styleString.replace(/font-size:[^;]+/, `font-size:${adjustedFontSizes.get(index)}`)
       : styleString}
->>>>>>> f51b0757
     role="none"
     oncontextmenu={(e) => onContextMenu(e, lines)}
     ondblclick={(e) => onDoubleTap(e, lines)}
