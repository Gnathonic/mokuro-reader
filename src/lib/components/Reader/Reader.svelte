--- conflicted
+++ resolved
@@ -770,15 +770,11 @@
     {left}
     {right}
     src1={volumeData.files ? Object.values(volumeData.files)[index] : undefined}
-<<<<<<< HEAD
-    src2={!useSinglePage && volumeData.files ? Object.values(volumeData.files)[index + 1] : undefined}
-    currentPage={page}
-    showSecondPage={showSecondPage()}
-=======
     src2={!useSinglePage && volumeData.files
       ? Object.values(volumeData.files)[index + 1]
       : undefined}
->>>>>>> e9e0a328
+    currentPage={page}
+    showSecondPage={showSecondPage()}
   />
   <SettingsButton />
   <Cropper />
