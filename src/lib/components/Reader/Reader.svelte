<script lang="ts">
  import { currentSeries, currentVolume, currentVolumeData } from '$lib/catalog';
  import { Panzoom, panzoomStore, toggleFullScreen, zoomDefault, zoomFitToScreen } from '$lib/panzoom';
  import { progress, settings, updateProgress, type VolumeSettings } from '$lib/settings';
  import { clamp, debounce, fireExstaticEvent } from '$lib/util';
  import { Input, Popover, Range, Spinner } from 'flowbite-svelte';
  import MangaPage from './MangaPage.svelte';
  import { ChervonDoubleLeftSolid, ChervonDoubleRightSolid, ChevronLeftSolid, ChevronRightSolid } from 'flowbite-svelte-icons';
  import Cropper from './Cropper.svelte';
  import SettingsButton from './SettingsButton.svelte';
  import { getCharCount } from '$lib/util/count-chars';
  import QuickActions from './QuickActions.svelte';
  import { beforeNavigate, goto } from '$app/navigation';
  import { onMount } from 'svelte';

  // TODO: Refactor this whole mess
  export let volumeSettings: VolumeSettings;
  $: volume = $currentVolume;
  $: volumeData = $currentVolumeData;
  $: pages = volumeData?.pages || [];

  $: page = $progress?.[volume?.volume_uuid || 0] || 1;
  $: index = page - 1;
  $: navAmount =
    volumeSettings.singlePageView ||
    (volumeSettings.hasCover && !volumeSettings.singlePageView && index === 0)
      ? 1
      : 2;

  let start: Date;

  function mouseDown() {
    start = new Date();
  }

  function left(_e: any, ingoreTimeOut?: boolean) {
    const newPage = volumeSettings.rightToLeft ? page + navAmount : page - navAmount;
    changePage(newPage, ingoreTimeOut);
  }

  function right(_e: any, ingoreTimeOut?: boolean) {
    const newPage = volumeSettings.rightToLeft ? page - navAmount : page + navAmount;
    changePage(newPage, ingoreTimeOut);
  }

  function changePage(newPage: number, ingoreTimeOut = false) {
    const end = new Date();
    const clickDuration = ingoreTimeOut ? 0 : end.getTime() - start?.getTime();

    if (pages && volume && clickDuration < 200) {
<<<<<<< HEAD
      if (showSecondPage() && page + 1 === pages.length && newPage > page) {
        return;
=======
      if (showSecondPage() && page >= pages.length && newPage > page) {
        return false;
>>>>>>> 95192824
      }
      const pageClamped = clamp(newPage, 1, pages?.length);
      const { charCount } = getCharCount(pages, pageClamped);
      if (pageClamped !== newPage) {
        let seriesVolumes = $currentSeries;
        const currentVolumeIndex = seriesVolumes.findIndex((v) => v.volume_uuid === volume.volume_uuid);
        if (newPage < 1) {
          // open previous volume
          const previousVolume = seriesVolumes[currentVolumeIndex - 1];
          if (previousVolume) window.location.href = `/${volume.series_uuid}/${previousVolume.volume_uuid}`;
          else window.location.href = `/${volume.series_uuid}`;
        } else if (newPage > pages.length) {
          // open next volume
          const nextVolume = seriesVolumes[currentVolumeIndex + 1];
          if (nextVolume) window.location.href = `/${volume.series_uuid}/${nextVolume.volume_uuid}`;
          else window.location.href = `/${volume.series_uuid}`;
        }
      } else {
        updateProgress(
          volume.volume_uuid,
          pageClamped,
          charCount,
          pageClamped === pages.length || pageClamped === pages.length - 1
        );
        zoomDefault();
      }
    }
  }

  $: showSecondPage = () => {
    if (!pages) {
      return false;
    }

    if (volumeSettings.singlePageView || index + 1 >= pages.length) {
      return false;
    }

    if (index === 0 && volumeSettings.hasCover) {
      return false;
    }

    return true;
  };

  $: manualPage = page;
  $: pageDisplay = showSecondPage()
    ? `${page},${page + 1} / ${pages?.length}`
    : `${page} / ${pages?.length}`;

  $: charDisplay = `${charCount} / ${maxCharCount}`;

  function onInputClick(this: any) {
    this.select();
  }

  function onManualPageChange() {
    changePage(manualPage, true);
  }

  function handleShortcuts(event: KeyboardEvent & { currentTarget: EventTarget & Window }) {
    const action = event.code || event.key;

    switch (action) {
      case 'ArrowLeft':
        left(event, true);
        return;
      case 'ArrowUp':
      case 'PageUp':
        changePage(page - navAmount, true);
        return;
      case 'ArrowRight':
        right(event, true);
        return;
      case 'ArrowDown':
      case 'PageDown':
      case 'Space':
        changePage(page + navAmount, true);
        return;
      case 'Home':
        changePage(1, true);
        return;
      case 'End':
        if (pages) {
          changePage(pages.length, true);
        }
        return;
      case 'KeyF':
        toggleFullScreen();
        return;
      case 'Escape':
        window.location.href = `/${volume.series_uuid}`;
        return;
      default:
        break;
    }
  }

  $: charCount = $settings.charCount ? getCharCount(pages, page).charCount : 0;
  $: maxCharCount = getCharCount(pages).charCount;
  $: totalLineCount = getCharCount(pages).lineCount;

  let startX = 0;
  let startY = 0;
  let touchStart: Date;

  function handleTouchStart(event: TouchEvent) {
    if ($settings.mobile) {
      const { clientX, clientY } = event.touches[0];
      touchStart = new Date();

      startX = clientX;
      startY = clientY;
    }
  }

  function handlePointerUp(event: TouchEvent) {
    if ($settings.mobile) {
      debounce(() => {
        if (event.touches.length === 0) {
          const { clientX, clientY } = event.changedTouches[0];

          const distanceX = clientX - startX;
          const distanceY = clientY - startY;

          const isSwipe = distanceY < 200 && distanceY > 200 * -1;

          const end = new Date();
          const touchDuration = end.getTime() - touchStart?.getTime();

          if (isSwipe && touchDuration < 500) {
            const swipeThreshold = Math.abs(($settings.swipeThreshold / 100) * window.innerWidth);

            if (distanceX > swipeThreshold) {
              left(event, true);
            } else if (distanceX < swipeThreshold * -1) {
              right(event, true);
            }
          }
        }
      });
    }
  }

  function onDoubleTap(event: MouseEvent) {
    if ($panzoomStore && $settings.mobile) {
      const { clientX, clientY } = event;
      const { scale } = $panzoomStore.getTransform();

      if (scale < 1) {
        $panzoomStore.zoomTo(clientX, clientY, 1.5);
      } else {
        zoomFitToScreen();
      }
    }
  }

  $: {
    if (volume) {
      const { charCount, lineCount } = getCharCount(pages, page);

      fireExstaticEvent('mokuro-reader:page.change', {
        title: volume.series_title,
        volumeName: volume.volume_title,
        currentCharCount: charCount,
        currentPage: page,
        totalPages: pages.length,
        totalCharCount: maxCharCount || 0,
        currentLineCount: lineCount,
        totalLineCount
      });
    }
  }

  onMount(() => {
    if ($settings.defaultFullscreen) {
      document.documentElement.requestFullscreen();
    }
  });

  beforeNavigate(() => {
    if (document.exitFullscreen) {
      document.exitFullscreen();
    }

    if (volume) {
      const { charCount, lineCount } = getCharCount(pages, page);

      fireExstaticEvent('mokuro-reader:reader.closed', {
        title: volume.series_title,
        volumeName: volume.volume_title,
        currentCharCount: charCount,
        currentPage: page,
        totalPages: pages.length,
        totalCharCount: maxCharCount || 0,
        currentLineCount: lineCount,
        totalLineCount
      });
    }
  });
</script>

<svelte:window
  on:resize={zoomDefault}
  on:keyup={handleShortcuts}
  on:touchstart={handleTouchStart}
  on:touchend={handlePointerUp}
/>
<svelte:head>
  <title>{volume?.volume_title || 'Volume'}</title>
</svelte:head>
{#if volume && pages && volumeData}
  {#key volume}
    <QuickActions
      {left}
      {right}
      src1={Object.values(volumeData.files)[index]}
      src2={!volumeSettings.singlePageView ? Object.values(volumeData.files)[index + 1] : undefined}
    />
    <SettingsButton />
    <Cropper />
    <Popover placement="bottom" trigger="click" triggeredBy="#page-num" class="z-20 w-full max-w-xs">
      <div class="flex flex-col gap-3">
        <div class="flex flex-row items-center gap-5 z-10">
          <ChervonDoubleLeftSolid
            on:click={() => changePage(volumeSettings.rightToLeft ? pages.length : 1, true)}
            class="hover:text-primary-600"
            size="sm"
          />
          <ChevronLeftSolid
            on:click={(e) => left(e, true)}
            class="hover:text-primary-600"
            size="sm"
          />
          <Input
            type="number"
            size="sm"
            bind:value={manualPage}
            on:click={onInputClick}
            on:change={onManualPageChange}
          />
          <ChevronRightSolid
            on:click={(e) => right(e, true)}
            class="hover:text-primary-600"
            size="sm"
          />
          <ChervonDoubleRightSolid
            on:click={() => changePage(volumeSettings.rightToLeft ? 1 : pages.length, true)}
            class="hover:text-primary-600"
            size="sm"
          />
        </div>
        <div style:direction={volumeSettings.rightToLeft ? 'rtl' : 'ltr'}>
          <Range
            min={1}
            max={pages.length}
            bind:value={manualPage}
            on:change={onManualPageChange}
            defaultClass=""
          />
        </div>
      </div>
    </Popover>
    <button class="absolute opacity-50 left-5 top-5 z-10 mix-blend-difference" id="page-num">
      <p class="text-left" class:hidden={!$settings.charCount}>{charDisplay}</p>
      <p class="text-left" class:hidden={!$settings.pageNum}>{pageDisplay}</p>
    </button>
    <div class="flex" style:background-color={$settings.backgroundColor}>
      <Panzoom>
        <button
          class="h-full fixed -left-full z-10 w-full hover:bg-slate-400 opacity-[0.01]"
          style:margin-left={`${$settings.edgeButtonWidth}px`}
          on:mousedown={mouseDown}
          on:mouseup={left}
        />
        <button
          class="h-full fixed -right-full z-10 w-full hover:bg-slate-400 opacity-[0.01]"
          style:margin-right={`${$settings.edgeButtonWidth}px`}
          on:mousedown={mouseDown}
          on:mouseup={right}
        />
        <button
          class="h-screen fixed top-full -left-full z-10 w-[150%] hover:bg-slate-400 opacity-[0.01]"
          on:mousedown={mouseDown}
          on:mouseup={left}
        />
        <button
          class="h-screen fixed top-full -right-full z-10 w-[150%] hover:bg-slate-400 opacity-[0.01]"
          on:mousedown={mouseDown}
          on:mouseup={right}
        />
        <div
          class="flex flex-row"
          class:flex-row-reverse={!volumeSettings.rightToLeft}
          style:filter={`invert(${$settings.invertColors ? 1 : 0})`}
          on:dblclick={onDoubleTap}
          role="none"
          id="manga-panel"
        >
          {#key page}
            {#if showSecondPage()}
              <MangaPage page={pages[index + 1]} src={Object.values(volumeData.files)[index + 1]} />
            {/if}
            <MangaPage page={pages[index]} src={Object.values(volumeData.files)[index]} />
          {/key}
        </div>
      </Panzoom>
    </div>
  {/key}
  {#if !$settings.mobile}
    <button
      on:mousedown={mouseDown}
      on:mouseup={left}
      class="left-0 top-0 absolute h-full w-16 hover:bg-slate-400 opacity-[0.01]"
      style:width={`${$settings.edgeButtonWidth}px`}
    />
    <button
      on:mousedown={mouseDown}
      on:mouseup={right}
      class="right-0 top-0 absolute h-full w-16 hover:bg-slate-400 opacity-[0.01]"
      style:width={`${$settings.edgeButtonWidth}px`}
    />
  {/if}
{:else}
  <div class="fixed z-50 left-1/2 top-1/2">
    <Spinner />
  </div>
{/if}<|MERGE_RESOLUTION|>--- conflicted
+++ resolved
@@ -48,13 +48,8 @@
     const clickDuration = ingoreTimeOut ? 0 : end.getTime() - start?.getTime();
 
     if (pages && volume && clickDuration < 200) {
-<<<<<<< HEAD
-      if (showSecondPage() && page + 1 === pages.length && newPage > page) {
-        return;
-=======
       if (showSecondPage() && page >= pages.length && newPage > page) {
-        return false;
->>>>>>> 95192824
+        return;
       }
       const pageClamped = clamp(newPage, 1, pages?.length);
       const { charCount } = getCharCount(pages, pageClamped);
