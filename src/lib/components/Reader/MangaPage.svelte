--- conflicted
+++ resolved
@@ -7,18 +7,12 @@
     src: File;
     cachedBitmap?: ImageBitmap | null;
     volumeUuid: string;
-<<<<<<< HEAD
     /** Force text visibility (for placeholder/missing pages) */
     forceVisible?: boolean;
-  }
-
-  let { page, src, cachedUrl, volumeUuid, forceVisible = false }: Props = $props();
-=======
     showTextBoxes?: boolean;
   }
 
-  let { page, src, cachedBitmap, volumeUuid, showTextBoxes = true }: Props = $props();
->>>>>>> f51b0757
+  let { page, src, cachedBitmap, volumeUuid, forceVisible = false, showTextBoxes = true }: Props = $props();
 
   let canvasEl: HTMLCanvasElement | undefined = $state();
 
@@ -46,9 +40,6 @@
   style:height={`${page.img_height}px`}
   class="relative"
 >
-<<<<<<< HEAD
-  <TextBoxes {page} {src} {volumeUuid} {forceVisible} />
-=======
   <canvas
     bind:this={canvasEl}
     width={page.img_width}
@@ -57,7 +48,6 @@
     style="object-fit: contain;"
   ></canvas>
   {#if showTextBoxes}
-    <TextBoxes {page} {src} {volumeUuid} />
+    <TextBoxes {page} {src} {volumeUuid} {forceVisible} />
   {/if}
->>>>>>> f51b0757
 </div>