<script lang="ts">
  import { page } from '$app/stores';
  import { deleteVolume, progress, volumes } from '$lib/settings';
  import { personalizedReadingSpeed } from '$lib/settings/reading-speed';
  import type { VolumeMetadata, Page } from '$lib/types';
  import { promptConfirmation, showSnackbar } from '$lib/util';
  import { getCurrentPage, getProgressDisplay, isVolumeComplete } from '$lib/util/volume-helpers';
<<<<<<< HEAD
  import { Frame, ListgroupItem, Dropdown, DropdownItem, Badge } from 'flowbite-svelte';
  import { CheckCircleSolid, TrashBinSolid, FileLinesOutline, DotsVerticalOutline, CloudArrowUpOutline, PenSolid } from 'flowbite-svelte-icons';
=======
  import { ListgroupItem, Dropdown, DropdownItem, Badge } from 'flowbite-svelte';
  import {
    CheckCircleSolid,
    TrashBinSolid,
    FileLinesOutline,
    DotsVerticalOutline,
    CloudArrowUpOutline,
    ImageOutline
  } from 'flowbite-svelte-icons';
>>>>>>> e9e0a328
  import { goto } from '$app/navigation';
  import { db } from '$lib/catalog/db';
  import BackupButton from './BackupButton.svelte';
  import { unifiedCloudManager } from '$lib/util/sync/unified-cloud-manager';
  import { providerManager } from '$lib/util/sync';
  import { backupQueue } from '$lib/util/backup-queue';
  import type { CloudVolumeWithProvider } from '$lib/util/sync/unified-cloud-manager';
  import { getCharCount } from '$lib/util/count-chars';
<<<<<<< HEAD
  import { hasEdits } from '$lib/catalog/pages';
=======
  import PlaceholderThumbnail from './PlaceholderThumbnail.svelte';
>>>>>>> e9e0a328

  interface Props {
    volume: VolumeMetadata;
    variant?: 'list' | 'grid';
  }

  let { volume, variant = 'list' }: Props = $props();

  const volName = decodeURI(volume.volume_title);

  let volume_uuid = $derived(volume.volume_uuid);
  let volumeData = $derived($volumes?.[volume.volume_uuid]);
  let currentPage = $derived(getCurrentPage(volume.volume_uuid, $progress));
  let progressDisplay = $derived(getProgressDisplay(currentPage, volume.page_count));
  let isComplete = $derived(isVolumeComplete(currentPage, volume.page_count));

  // Check if this is an image-only volume (no mokuro OCR data)
  let isImageOnly = $derived(volume.mokuro_version === '');

  // Cloud backup state (for grid view menu)
  let cloudFiles = $state<Map<string, CloudVolumeWithProvider[]>>(new Map());
  let hasAuthenticatedProvider = $state(false);

  // Subscribe to cloud state for grid view
  $effect(() => {
    const unsubscribers = [
      unifiedCloudManager.cloudFiles.subscribe((value) => {
        cloudFiles = value;
      }),
      providerManager.status.subscribe((value) => {
        hasAuthenticatedProvider = value.hasAnyAuthenticated;
      })
    ];
    return () => unsubscribers.forEach((unsub) => unsub());
  });

  // Check if this volume is backed up to cloud
  let cloudFile = $derived.by(() => {
    const path = `${volume.series_title}/${volume.volume_title}.cbz`;
    const seriesFiles = cloudFiles.get(volume.series_title) || [];
    return seriesFiles.find((f) => f.path === path);
  });
  let isBackedUp = $derived(cloudFile !== undefined);

  // Time statistics
  let timeReadMinutes = $derived(volumeData?.timeReadInMinutes || 0);
  let charsRead = $derived(volumeData?.chars || 0);
  let totalChars = $state<number | undefined>(undefined);
  let volumeHasEdits = $state(false);

  // Calculate Japanese character count from pages data (matches reading tracker)
  // Also check if volume has edits
  $effect(() => {
    db.volumes_data.get(volume.volume_uuid).then((data) => {
      if (data?.pages) {
        const { charCount } = getCharCount(data.pages);
        if (charCount > 0) {
          totalChars = charCount;
        }
      }
      if (data) {
        volumeHasEdits = hasEdits(data);
      }
    });
  });

  // Get current reading speed
  let currentSpeed = $derived.by(() => {
    const readingSpeed = $personalizedReadingSpeed;
    if (readingSpeed.isPersonalized && readingSpeed.charsPerMinute > 0) {
      return readingSpeed.charsPerMinute;
    }
    return 100; // Default
  });

  // Calculate estimated time remaining for incomplete volumes
  let estimatedMinutesLeft = $derived.by(() => {
    // Don't show estimate for completed volumes
    if (isComplete) return null;

    // Need totalChars to calculate estimate
    if (!totalChars || totalChars <= 0) {
      return null;
    }

    const charsRemaining = totalChars - charsRead;
    if (charsRemaining <= 0) return null;

    // Try to get reading speed from multiple sources, in order of preference:
    let charsPerMinute = 0;

    // 1. Use personalized reading speed if available
    const readingSpeed = $personalizedReadingSpeed;
    if (readingSpeed.isPersonalized && readingSpeed.charsPerMinute > 0) {
      charsPerMinute = readingSpeed.charsPerMinute;
    }
    // 2. Fall back to this volume's speed if we have data
    else if (volumeData && timeReadMinutes > 0 && charsRead > 0) {
      charsPerMinute = charsRead / timeReadMinutes;
    }
    // 3. Fall back to default manga reading speed
    else {
      charsPerMinute = 100; // Default for manga
    }

    // Sanity check - must be positive and reasonable
    if (charsPerMinute <= 0 || charsPerMinute > 1000) {
      return null;
    }

    return Math.ceil(charsRemaining / charsPerMinute);
  });

  // Format time display
  function formatTime(minutes: number): string {
    if (minutes < 60) {
      return `${minutes}m`;
    }
    const hours = Math.floor(minutes / 60);
    const mins = minutes % 60;
    return mins > 0 ? `${hours}h ${mins}m` : `${hours}h`;
  }

  // Format character count with K suffix
  function formatCharCount(chars: number): string {
    if (chars >= 1000) {
      return `${(chars / 1000).toFixed(1)}K`;
    }
    return chars.toString();
  }

  let statsDisplay = $derived.by(() => {
    const parts: string[] = [];

    // Character count (show for all volumes with data)
    if (totalChars && totalChars > 0) {
      parts.push(`${formatCharCount(totalChars)} chars`);
    }

    // For completed volumes: show actual time
    if (isComplete && timeReadMinutes > 0) {
      parts.push(formatTime(timeReadMinutes));
    }
    // For incomplete volumes: show time estimate remaining
    else if (estimatedMinutesLeft !== null && estimatedMinutesLeft > 0) {
      parts.push(`~${formatTime(estimatedMinutesLeft)} left`);
    }

    return parts.length > 0 ? parts.join(' ') : null;
  });

  async function onDeleteClicked(e: Event) {
    e.stopPropagation();

    // Check if volume is backed up to cloud
    const hasCloudBackup = hasAuthenticatedProvider && isBackedUp;

    // Get provider display name
    const providerDisplayName =
      cloudFile?.provider === 'google-drive'
        ? 'Drive'
        : cloudFile?.provider === 'mega'
          ? 'MEGA'
          : 'cloud';

    promptConfirmation(
      `Delete ${volName}?`,
      async (deleteStats = false, deleteCloud = false) => {
        await db.volumes.where('volume_uuid').equals(volume.volume_uuid).delete();
        await db.volumes_data.where('volume_uuid').equals(volume.volume_uuid).delete();

        // Only delete stats and progress if the checkbox is checked
        if (deleteStats) {
          deleteVolume(volume.volume_uuid);
        }

        // Delete from cloud if checkbox checked
        if (deleteCloud && hasCloudBackup && cloudFile) {
          try {
            await unifiedCloudManager.deleteFile(cloudFile);
            showSnackbar(`Deleted from ${providerDisplayName}`);
          } catch (error) {
            console.error('Failed to delete from cloud:', error);
            showSnackbar(`Failed to delete from ${providerDisplayName}`);
          }
        }

        // Check if this was the last volume for this title
        const remainingVolumes = await db.volumes
          .where('series_uuid')
          .equals(volume.series_uuid)
          .count();

        if (remainingVolumes > 0) {
          goto(`/${$page.params.manga}`);
        } else {
          goto('/');
        }
      },
      undefined,
      {
        label: 'Also delete stats and progress?',
        storageKey: 'deleteStatsPreference',
        defaultValue: false
      },
      hasCloudBackup
        ? {
            label: `Also delete from ${providerDisplayName}?`,
            storageKey: 'deleteCloudPreference',
            defaultValue: false
          }
        : undefined
    );
  }

  function onViewTextClicked(e: Event) {
    e.stopPropagation();
    goto(`/${$page.params.manga}/${volume_uuid}/text`);
  }

  async function onBackupClicked(e: Event) {
    e.stopPropagation();

    // If already backed up, delete from cloud
    if (isBackedUp && cloudFile) {
      try {
        await unifiedCloudManager.deleteFile(cloudFile);
        const providerName = cloudFile.provider === 'google-drive' ? 'Drive' : cloudFile.provider;
        showSnackbar(`Deleted from ${providerName}`);
      } catch (error) {
        console.error('Delete failed:', error);
        showSnackbar(`Delete failed: ${error instanceof Error ? error.message : 'Unknown error'}`);
      }
      return;
    }

    // Otherwise, backup to cloud
    const provider = unifiedCloudManager.getDefaultProvider();
    if (!provider) {
      showSnackbar('Please connect to a cloud storage provider first');
      return;
    }

    // Add to backup queue
    backupQueue.queueVolumeForBackup(volume);
    showSnackbar(`Added ${volume.volume_title} to backup queue`);
  }
</script>

{#if $page.params.manga}
  {#if variant === 'list'}
    <div
      class="divide-y divide-gray-200 rounded-lg border border-gray-200 dark:divide-gray-600 dark:border-gray-700"
    >
      <ListgroupItem onclick={() => goto(`/${$page.params.manga}/${volume_uuid}`)} class="py-4">
        {#if volume.thumbnail}
          <img
            src={URL.createObjectURL(volume.thumbnail)}
            alt="img"
            style="margin-right:10px;"
            class="h-[70px] w-[50px] border border-gray-900 bg-black object-contain"
          />
        {/if}
        <div
          class:text-green-400={isComplete}
          class="flex w-full flex-row items-center justify-between gap-5"
        >
          <div>
<<<<<<< HEAD
            <div class="flex items-center gap-2">
              <p class="font-semibold" class:text-white={!isComplete}>{volName}</p>
              {#if volumeHasEdits}
                <Badge color="yellow" class="!px-1.5 !py-0.5">
                  <PenSolid class="w-3 h-3" />
                </Badge>
              {/if}
            </div>
            <div class="flex flex-wrap gap-x-3 items-center">
=======
            <div class="mb-1 flex items-center gap-2">
              <p class="font-semibold" class:text-white={!isComplete}>{volName}</p>
              {#if isImageOnly}
                <Badge color="blue" class="text-xs">
                  <ImageOutline class="me-1 inline h-3 w-3" />
                  Image Only
                </Badge>
              {/if}
            </div>
            <div class="flex flex-wrap items-center gap-x-3">
>>>>>>> e9e0a328
              <p>{progressDisplay}</p>
              {#if statsDisplay}
                <p class="text-sm opacity-80">{statsDisplay}</p>
              {/if}
            </div>
          </div>
          <div class="flex items-center gap-2">
            <BackupButton {volume} class="mr-2" />
            <button
              onclick={onViewTextClicked}
              class="flex items-center justify-center"
              title="View text only"
            >
              <FileLinesOutline class="z-10 text-blue-400 hover:text-blue-500" />
            </button>
            <button onclick={onDeleteClicked} class="flex items-center justify-center">
              <TrashBinSolid class="poin z-10 text-red-400 hover:text-red-500" />
            </button>
            {#if isComplete}
              <CheckCircleSolid />
            {/if}
          </div>
        </div>
      </ListgroupItem>
    </div>
  {:else}
    <!-- Grid view -->
    <div
      class="relative flex flex-col gap-2 rounded-lg border-2 border-transparent p-3 transition-colors hover:bg-gray-100 sm:w-[278px] dark:hover:bg-gray-700"
      class:!border-green-400={isComplete}
    >
      <!-- Actions menu button -->
      <button
        id="volume-menu-{volume_uuid}"
        class="absolute right-2 bottom-2 z-10 flex h-8 w-8 items-center justify-center rounded-full bg-gray-800/80 hover:bg-gray-700/80"
        onclick={(e) => {
          e.preventDefault();
          e.stopPropagation();
        }}
      >
        <DotsVerticalOutline class="h-4 w-4 text-white" />
      </button>
      <Dropdown triggeredBy="#volume-menu-{volume_uuid}" placement="bottom-end">
        <DropdownItem
          onclick={onViewTextClicked}
          class="flex w-full items-center text-gray-700 dark:text-gray-200"
        >
          <FileLinesOutline class="me-2 h-5 w-5 flex-shrink-0" />
          <span class="flex-1 text-left">View text</span>
        </DropdownItem>
        {#if hasAuthenticatedProvider}
          <DropdownItem onclick={onBackupClicked} class="flex w-full items-center">
            {#if isBackedUp}
              <TrashBinSolid class="me-2 h-5 w-5 flex-shrink-0 text-red-500" />
              <span class="flex-1 text-left text-red-500">Delete from cloud</span>
            {:else}
              <CloudArrowUpOutline
                class="me-2 h-5 w-5 flex-shrink-0 text-gray-700 dark:text-gray-200"
              />
              <span class="flex-1 text-left text-gray-700 dark:text-gray-200">Backup to cloud</span>
            {/if}
          </DropdownItem>
        {/if}
        <DropdownItem
          onclick={onDeleteClicked}
          class="flex w-full items-center text-red-500 hover:!text-red-500 dark:hover:!text-red-500"
        >
          <TrashBinSolid class="me-2 h-5 w-5 flex-shrink-0" />
          <span class="flex-1 text-left">Delete</span>
        </DropdownItem>
      </Dropdown>

      <a href="/{$page.params.manga}/{volume_uuid}" class="flex flex-col gap-2">
        <div class="flex items-center justify-center sm:h-[350px] sm:w-[250px]">
          {#if volume.thumbnail}
            <img
              src={URL.createObjectURL(volume.thumbnail)}
              alt={volName}
              class="h-auto w-auto border border-gray-900 bg-black sm:max-h-[350px] sm:max-w-[250px]"
            />
          {:else}
            <PlaceholderThumbnail />
          {/if}
        </div>
        <div class="flex flex-col gap-1 sm:w-[250px]">
          <div class="flex items-center gap-1">
            <div class="flex-1 truncate text-sm font-medium" class:text-green-400={isComplete}>
              {volName}
            </div>
            {#if isComplete}
              <CheckCircleSolid class="h-5 w-5 flex-shrink-0 text-green-400" />
            {/if}
          </div>
<<<<<<< HEAD
          {#if volumeHasEdits}
            <Badge color="yellow" class="!px-1.5 !py-0.5 flex-shrink-0">
              <PenSolid class="w-3 h-3" />
            </Badge>
          {/if}
          {#if isComplete}
            <CheckCircleSolid class="w-5 h-5 text-green-400 flex-shrink-0" />
=======
          {#if isImageOnly}
            <Badge color="blue" class="w-fit text-xs">
              <ImageOutline class="me-1 inline h-3 w-3" />
              Image Only
            </Badge>
>>>>>>> e9e0a328
          {/if}
        </div>
        <div
          class="flex flex-wrap items-center gap-x-2 text-xs sm:w-[250px]"
          class:text-green-400={isComplete}
          class:text-gray-500={!isComplete}
          class:dark:text-gray-400={!isComplete}
        >
          <span>{progressDisplay}</span>
          {#if statsDisplay}
            <span class="opacity-70">{statsDisplay}</span>
          {/if}
        </div>
      </a>
    </div>
  {/if}
{/if}<|MERGE_RESOLUTION|>--- conflicted
+++ resolved
@@ -5,10 +5,6 @@
   import type { VolumeMetadata, Page } from '$lib/types';
   import { promptConfirmation, showSnackbar } from '$lib/util';
   import { getCurrentPage, getProgressDisplay, isVolumeComplete } from '$lib/util/volume-helpers';
-<<<<<<< HEAD
-  import { Frame, ListgroupItem, Dropdown, DropdownItem, Badge } from 'flowbite-svelte';
-  import { CheckCircleSolid, TrashBinSolid, FileLinesOutline, DotsVerticalOutline, CloudArrowUpOutline, PenSolid } from 'flowbite-svelte-icons';
-=======
   import { ListgroupItem, Dropdown, DropdownItem, Badge } from 'flowbite-svelte';
   import {
     CheckCircleSolid,
@@ -16,9 +12,9 @@
     FileLinesOutline,
     DotsVerticalOutline,
     CloudArrowUpOutline,
-    ImageOutline
+    ImageOutline,
+    PenSolid
   } from 'flowbite-svelte-icons';
->>>>>>> e9e0a328
   import { goto } from '$app/navigation';
   import { db } from '$lib/catalog/db';
   import BackupButton from './BackupButton.svelte';
@@ -27,11 +23,8 @@
   import { backupQueue } from '$lib/util/backup-queue';
   import type { CloudVolumeWithProvider } from '$lib/util/sync/unified-cloud-manager';
   import { getCharCount } from '$lib/util/count-chars';
-<<<<<<< HEAD
   import { hasEdits } from '$lib/catalog/pages';
-=======
   import PlaceholderThumbnail from './PlaceholderThumbnail.svelte';
->>>>>>> e9e0a328
 
   interface Props {
     volume: VolumeMetadata;
@@ -300,19 +293,13 @@
           class="flex w-full flex-row items-center justify-between gap-5"
         >
           <div>
-<<<<<<< HEAD
-            <div class="flex items-center gap-2">
+            <div class="mb-1 flex items-center gap-2">
               <p class="font-semibold" class:text-white={!isComplete}>{volName}</p>
               {#if volumeHasEdits}
                 <Badge color="yellow" class="!px-1.5 !py-0.5">
-                  <PenSolid class="w-3 h-3" />
+                  <PenSolid class="h-3 w-3" />
                 </Badge>
               {/if}
-            </div>
-            <div class="flex flex-wrap gap-x-3 items-center">
-=======
-            <div class="mb-1 flex items-center gap-2">
-              <p class="font-semibold" class:text-white={!isComplete}>{volName}</p>
               {#if isImageOnly}
                 <Badge color="blue" class="text-xs">
                   <ImageOutline class="me-1 inline h-3 w-3" />
@@ -321,7 +308,6 @@
               {/if}
             </div>
             <div class="flex flex-wrap items-center gap-x-3">
->>>>>>> e9e0a328
               <p>{progressDisplay}</p>
               {#if statsDisplay}
                 <p class="text-sm opacity-80">{statsDisplay}</p>
@@ -415,21 +401,16 @@
               <CheckCircleSolid class="h-5 w-5 flex-shrink-0 text-green-400" />
             {/if}
           </div>
-<<<<<<< HEAD
           {#if volumeHasEdits}
             <Badge color="yellow" class="!px-1.5 !py-0.5 flex-shrink-0">
-              <PenSolid class="w-3 h-3" />
+              <PenSolid class="h-3 w-3" />
             </Badge>
           {/if}
-          {#if isComplete}
-            <CheckCircleSolid class="w-5 h-5 text-green-400 flex-shrink-0" />
-=======
           {#if isImageOnly}
             <Badge color="blue" class="w-fit text-xs">
               <ImageOutline class="me-1 inline h-3 w-3" />
               Image Only
             </Badge>
->>>>>>> e9e0a328
           {/if}
         </div>
         <div
