--- conflicted
+++ resolved
@@ -18,24 +18,9 @@
     { key: 'mobile', text: 'Mobile', value: $settings.mobile },
     { key: 'showTimer', text: 'Show timer', value: $settings.showTimer },
     { key: 'quickActions', text: 'Show quick actions', value: $settings.quickActions },
-<<<<<<< HEAD
-    {
-      key: 'invertColors',
-      text: 'Invert colors of the images',
-      value: $settings.invertColors,
-      shortcut: 'I'
-    },
-    {
-      key: 'nightMode',
-      text: 'Night mode (strong red filter)',
-      value: $settings.nightMode,
-      shortcut: 'N'
-    }
-=======
     { key: 'swapWheelBehavior', text: 'Swap mouse wheel scroll/zoom', value: $settings.swapWheelBehavior },
     { key: 'invertColors', text: 'Invert colors of the images', value: $settings.invertColors, shortcut: 'I' },
     { key: 'nightMode', text: 'Night mode (strong red filter)', value: $settings.nightMode, shortcut: 'N' }
->>>>>>> 50235bf5
   ] as { key: SettingsKey; text: string; value: any; shortcut?: string }[]);
 </script>
 
