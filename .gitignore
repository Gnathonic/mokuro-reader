.DS_Store
node_modules
/build
/.svelte-kit
/package
.env
.env.*
!.env.example
vite.config.js.timestamp-*
vite.config.ts.timestamp-*

<<<<<<< HEAD
# Claude Code local settings
.claude/settings.local.json
=======
# IDE directories and files
.idea/
.vscode/
*.swp
*.swo
*~
>>>>>>> 518988d9
<|MERGE_RESOLUTION|>--- conflicted
+++ resolved
@@ -9,14 +9,11 @@
 vite.config.js.timestamp-*
 vite.config.ts.timestamp-*
 
-<<<<<<< HEAD
 # Claude Code local settings
 .claude/settings.local.json
-=======
 # IDE directories and files
 .idea/
 .vscode/
 *.swp
 *.swo
-*~
->>>>>>> 518988d9
+*~